"""
References:
    - https://towardsdatascience.com/deep-reinforcement-learning-build-a-deep-q-network-dqn-to-play-cartpole-with-tensorflow-2-and-gym-8e105744b998
    - https://pytorch.org/tutorials/intermediate/reinforcement_q_learning.html#dqn-algorithm
"""

import uuid
import random
import numpy as np
import tensorflow as tf

from typing import Callable, Tuple
from collections import namedtuple

from tensortrade.agents import Agent, ReplayMemory

DQNTransition = namedtuple('DQNTransition', ['state', 'action', 'reward', 'next_state', 'done'])


class DQNAgent(Agent):

    def __init__(self,
                 env: 'TradingEnvironment',
                 policy_network: tf.keras.Model = None):
        self.env = env
        self.n_actions = env.action_space.n
        self.observation_shape = env.observation_space.shape

        self.policy_network = policy_network or self._build_policy_network()

        self.target_network = tf.keras.models.clone_model(self.policy_network)
        self.target_network.trainable = False

        self.env.agent_id = self.id

    def _build_policy_network(self):
        network = tf.keras.Sequential([
            tf.keras.layers.InputLayer(input_shape=self.observation_shape),
            tf.keras.layers.Conv1D(filters=64, kernel_size=6, padding="same", activation="tanh"),
            tf.keras.layers.MaxPooling1D(pool_size=2),
            tf.keras.layers.Conv1D(filters=32, kernel_size=3, padding="same", activation="tanh"),
            tf.keras.layers.MaxPooling1D(pool_size=2),
            tf.keras.layers.Flatten(),
            tf.keras.layers.Dense(self.n_actions, activation="sigmoid"),
            tf.keras.layers.Dense(self.n_actions, activation="softmax")
        ])

        return network

    def restore(self, path: str, **kwargs):
        self.policy_network = tf.keras.models.load_model(path)
        self.target_network = tf.keras.models.clone_model(self.policy_network)
        self.target_network.trainable = False

    def save(self, path: str, **kwargs):
        episode: int = kwargs.get('episode', None)

        if episode:
            filename = "policy_network__" + self.id + "__" + str(episode).zfill(3) + ".hdf5"
        else:
            filename = "policy_network__" + self.id + ".hdf5"

        self.policy_network.save(path + filename)

    def get_action(self, state: np.ndarray, **kwargs) -> int:
        threshold: float = kwargs.get('threshold', 0)

        rand = random.random()

        if rand < threshold:
            return np.random.choice(self.n_actions)
        else:
            return np.argmax(self.policy_network(np.expand_dims(state, 0)))

    def _apply_gradient_descent(self, memory: ReplayMemory, batch_size: int, learning_rate: float, discount_factor: float):
        optimizer = tf.keras.optimizers.Adam(lr=learning_rate)
        loss = tf.keras.losses.Huber()

        transitions = memory.sample(batch_size)
        batch = DQNTransition(*zip(*transitions))

        state_batch = tf.convert_to_tensor(batch.state)
        action_batch = tf.convert_to_tensor(batch.action)
        reward_batch = tf.convert_to_tensor(batch.reward, dtype=tf.float32)
        next_state_batch = tf.convert_to_tensor(batch.next_state)
        done_batch = tf.convert_to_tensor(batch.done)

        with tf.GradientTape() as tape:
            state_action_values = tf.math.reduce_sum(
                self.policy_network(state_batch) * tf.one_hot(action_batch, self.n_actions),
                axis=1
            )

            next_state_values = tf.where(
                done_batch,
                tf.zeros(batch_size),
                tf.math.reduce_max(self.target_network(next_state_batch), axis=1)
            )

            expected_state_action_values = reward_batch + (discount_factor * next_state_values)
            loss_value = loss(expected_state_action_values, state_action_values)

        variables = self.policy_network.trainable_variables
        gradients = tape.gradient(loss_value, variables)
        optimizer.apply_gradients(zip(gradients, variables))

    def train(self,
              n_steps: int = None,
              n_episodes: int = None,
              save_every: int = None,
              save_path: str = None,
              callback: callable = None,
              **kwargs) -> float:
        batch_size: int = kwargs.get('batch_size', 128)
        discount_factor: float = kwargs.get('discount_factor', 0.9999)
        learning_rate: float = kwargs.get('learning_rate', 0.0001)
        eps_start: float = kwargs.get('eps_start', 0.9)
        eps_end: float = kwargs.get('eps_end', 0.05)
        eps_decay_steps: int = kwargs.get('eps_decay_steps', 200)
        update_target_every: int = kwargs.get('update_target_every', 1000)
        memory_capacity: int = kwargs.get('memory_capacity', 1000)

        memory = ReplayMemory(memory_capacity, transition_type=DQNTransition)
        episode = 0
        steps_done = 0
        total_reward = 0
        stop_training = False

        if n_steps and not n_episodes:
            n_episodes = np.iinfo(np.int32).max

        print('====      AGENT ID: {}      ===='.format(self.id))

        while episode < n_episodes and not stop_training:
            state = self.env.reset()
            done = False

            print('====      EPISODE ID ({}/{}): {}      ===='.format(episode + 1,
                                                                      n_episodes,
                                                                      self.env.episode_id))

            while not done:
                threshold = eps_end + (eps_start - eps_end) * np.exp(-steps_done / eps_decay_steps)
                action = self.get_action(state, threshold=threshold)
                next_state, reward, done, _ = self.env.step(action)

                memory.push(state, action, reward, next_state, done)

                state = next_state
                total_reward += reward
                steps_done += 1

                if len(memory) < batch_size:
                    continue

                self._apply_gradient_descent(memory, batch_size, learning_rate, discount_factor)

                if n_steps and steps_done >= n_steps:
                    done = True
                    stop_training = True

                if steps_done % update_target_every == 0:
                    self.target_network = tf.keras.models.clone_model(self.policy_network)
                    self.target_network.trainable = False

            is_checkpoint = save_every and episode % save_every == 0

            if save_path and (is_checkpoint or episode == n_episodes - 1):
                self.save(save_path, episode=episode)

<<<<<<< HEAD
            episode += 1

            mean_reward = total_reward / steps_done
=======
        mean_reward = total_reward / steps_done
>>>>>>> e10b10d3

        return mean_reward<|MERGE_RESOLUTION|>--- conflicted
+++ resolved
@@ -168,12 +168,8 @@
             if save_path and (is_checkpoint or episode == n_episodes - 1):
                 self.save(save_path, episode=episode)
 
-<<<<<<< HEAD
             episode += 1
 
-            mean_reward = total_reward / steps_done
-=======
         mean_reward = total_reward / steps_done
->>>>>>> e10b10d3
 
         return mean_reward